--- conflicted
+++ resolved
@@ -43,11 +43,6 @@
 | routingKeys   | List[String] | Optional list of routing keys used to bind queues to exchange, one binding per routing key. Ignored for fanout and header exchanges. |
 | bindingArguments | Map | Optional value with key-value pairs used for headers binding |
 | prefetchCount | Int | The maximum number of messages that can be in-process at once. |
-<<<<<<< HEAD
-| exchangeType  | String | The exchange type (topic, headers, etc). |
-| bindingArguments | Map | key-value pairs used for headers binding |
-=======
->>>>>>> 9c4a28f4
 
 The consumer will declare exchanges, queues and bindings as needed, so that no manual setup is needed for RabbitMQ.
 
