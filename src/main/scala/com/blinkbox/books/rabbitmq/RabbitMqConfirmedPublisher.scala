--- conflicted
+++ resolved
@@ -2,17 +2,16 @@
 
 import akka.actor.{ Actor, ActorLogging, ActorRef, Props }
 import akka.actor.Status.{ Status, Success, Failure }
-import com.blinkbox.books.messaging.{ Event }
+import com.blinkbox.books.messaging.{ ContentType, Event }
 import com.rabbitmq.client._
 import com.rabbitmq.client.AMQP.BasicProperties
 import com.typesafe.config.Config
 import java.io.IOException
 import java.util.concurrent.TimeUnit
+import scala.collection.JavaConverters._
 import scala.concurrent.blocking
 import scala.concurrent.duration._
 import scala.util.Try
-import scala.collection.JavaConverters._
-import com.blinkbox.books.config.RichConfig
 
 import RabbitMqConfirmedPublisher._
 
@@ -44,48 +43,11 @@
  */
 class RabbitMqConfirmedPublisher(connection: Connection, config: PublisherConfiguration)
   extends Actor with ActorLogging {
+
   import context.dispatcher
 
   private val exchangeName = config.exchange getOrElse ""
 
-<<<<<<< HEAD
-  // Tracks sequence numbers of messages that haven't been confirmed yet, and who to tell about the result.
-  private[rabbitmq] var pendingMessages = Map[Long, ActorRef]()
-
-  // Enable RabbitMQ Publisher Confirms.
-  channel.confirmSelect()
-
-  // Callback for publisher confirm events.
-  channel.addConfirmListener(new ConfirmListener {
-    override def handleAck(seqNo: Long, multiple: Boolean) {
-      self ! Ack(seqNo, multiple)
-    }
-    override def handleNack(seqNo: Long, multiple: Boolean) {
-      self ! Nack(seqNo, multiple)
-    }
-  })
-
-  if (config.exchange.isEmpty && config.routingKey.isEmpty) {
-    throw new IllegalArgumentException("Exchange name and RoutingKey both cannot be empty")
-  }
-  // Either declare exchange or queue, depending on what we're publishing to.
-  config.exchange match {
-    case Some(name) =>
-      channel.exchangeDeclare(name, config.exchangeType, true)
-      log.debug(s"Declared $config.exchangeType exchange $name, used as the exchange to publish to")
-    case None =>
-      channel.queueDeclare(config.routingKey.get, true, false, false, null)
-      log.debug(s"Declared queue ${config.routingKey}, used as the queue to publish directly to")
-  }
-
-  override def receive = {
-    case event: Event =>
-      val seqNo = channel.getNextPublishSeqNo
-      // Note: Can't name child actor based on seqNo alone, as getting the next seqNo and incrementing it
-      // is not an atomic operation.
-      val singleMessagePublisher = context.actorOf(Props(
-        new SingleEventPublisher(channel, exchangeName, config.routingKey, config.bindingArgs, seqNo)), name = s"msg-publisher-for-${event.header.id}")
-=======
   // Initialise exchanges/queues.
   initConnection()
 
@@ -97,7 +59,6 @@
         Props(new SingleEventPublisher(createChannel(), originator, exchangeName, config.routingKey, config.messageTimeout))
           .withDispatcher("event-publisher-dispatcher"),
         name = s"msg-publisher-for-${event.header.id}")
->>>>>>> 9ce7b771
       singleMessagePublisher ! event
 
     case msg => log.error(s"Unexpected message received: $msg")
@@ -131,12 +92,6 @@
 
 object RabbitMqConfirmedPublisher {
 
-<<<<<<< HEAD
-  /** Settings for publisher. */
-  case class PublisherConfiguration(exchange: Option[String], routingKey: Option[String], bindingArgs: Option[Map[String, AnyRef]],
-                                    messageTimeout: FiniteDuration, exchangeType: String)
-
-=======
   /**
    * Settings for publisher.
    *
@@ -149,20 +104,12 @@
    *
    */
   case class PublisherConfiguration(exchange: Option[String], routingKey: String, messageTimeout: FiniteDuration)
->>>>>>> 9ce7b771
   object PublisherConfiguration {
     def apply(config: Config): PublisherConfiguration = {
-      val exchange = config.getStringOption("exchangeName")
-      val exchangeType = config.getString("exchangeType")
-      val routingKey = config.getStringOption("routingKey")
+      val exchange = if (config.hasPath("exchangeName")) Some(config.getString("exchangeName")) else None
+      val routingKey = config.getString("routingKey")
       val messageTimeout = config.getDuration("messageTimeout", TimeUnit.SECONDS).seconds
-      val bindingArgs =  config.getConfigObjectOption("bindingArguments")
-      // check bindingArguments and routingKey mutual exclusion
-      if (routingKey.nonEmpty && bindingArgs.nonEmpty)
-        throw new IllegalArgumentException("bindingArguments and routingKey must be mutually exclusive")
-
-      val mapArgs =bindingArgs.flatMap( f => Option(f.unwrapped().asScala.toMap))
-      PublisherConfiguration(exchange, routingKey, mapArgs, messageTimeout, exchangeType)
+      PublisherConfiguration(exchange, routingKey, messageTimeout)
     }
   }
 
@@ -178,12 +125,8 @@
    * Note that this performs blocking operations on the RabbitMQ API. This API is very hard to
    * use in an asynchronous, non-blocking way, sadly, especially when using publisher confirms.
    */
-<<<<<<< HEAD
-  private class SingleEventPublisher(channel: Channel, exchange: String, routingKey: Option[String], bindingArgs: Option[Map[String,AnyRef]], seqNo: Long)
-=======
   private class SingleEventPublisher(channel: Channel, originator: ActorRef,
-    exchange: String, routingKey: String, timeout: FiniteDuration)
->>>>>>> 9ce7b771
+                                     exchange: String, routingKey: String, timeout: FiniteDuration)
     extends Actor with ActorLogging {
 
     import context.dispatcher
@@ -211,13 +154,6 @@
       case msg => log.error(s"Unexpected message: $msg")
     }
 
-<<<<<<< HEAD
-    // Lyra can make the basicPublish() method blocking (e.g. when the broker connection is down),
-    // hence the need to have a separate actor deal with each call, and the use of blocking(). 
-    private def publishMessage(seqNo: Long, event: Event) = Try {
-      blocking(channel.basicPublish(exchange, routingKey.getOrElse(""), propertiesForEvent(event), event.body.content))
-      log.debug(s"Published message $seqNo with routing key $routingKey")
-=======
     /** The actor is given its own Channel so it's essential we close this when we're done. */
     override def postStop() = channel.close()
 
@@ -231,7 +167,6 @@
     private def complete(response: Status) {
       originator ! response
       context.stop(self)
->>>>>>> 9ce7b771
     }
 
     private def publishFailure(e: Throwable) = Failure(PublishException(s"Failed to publish message", e))
@@ -254,7 +189,6 @@
 
       val allHeaders: Map[String, Object] = List(userIdHeader, transactionIdHeader).flatten.toMap
       builder.headers(allHeaders.asJava)
-      builder.headers(bindingArgs.getOrElse(Map()).asJava)
 
       event.body.contentType.charset.foreach { charset => builder.contentEncoding(charset.name) }
 
