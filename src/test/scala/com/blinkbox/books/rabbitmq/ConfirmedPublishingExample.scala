--- conflicted
+++ resolved
@@ -37,11 +37,7 @@
     implicit val executionContext = system.dispatcher
 
     val publisher = system.actorOf(Props(
-<<<<<<< HEAD
-      new RabbitMqConfirmedPublisher(connection.createChannel(), PublisherConfiguration(Some(ExchangeName), Some(RoutingKey), None, 10.seconds, exchangeType))),
-=======
       new RabbitMqConfirmedPublisher(connection, PublisherConfiguration(Some(ExchangeName), RoutingKey, 10.seconds))),
->>>>>>> 9ce7b771
       name = "publisher")
     val responsePrinter = system.actorOf(Props(new ResponsePrinter()), name = "response-printer")
 
