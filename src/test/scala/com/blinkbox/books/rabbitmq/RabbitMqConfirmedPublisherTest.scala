--- conflicted
+++ resolved
@@ -22,130 +22,17 @@
 
 @RunWith(classOf[JUnitRunner])
 class RabbitMqConfirmedPublisherTest extends TestKit(ActorSystem("test-system", ConfigFactory.parseString(Config)))
-  with ImplicitSender with FunSuiteLike with MockitoSugar with AsyncAssertions with AnswerSugar {
+with ImplicitSender with FunSuiteLike with MockitoSugar with AsyncAssertions with AnswerSugar {
 
   import RabbitMqConfirmedPublisher._
 
-  val TopicExchangeName = "test.exchange"
-  val HeadersExchangeName = "test.headers.exchange"
+  val ExchangeName = "test.exchange"
   val Topic = "test.topic"
-  var exchangeType = "topic"
   val TestMessageTimeout = 10.seconds
-  var args = None
   implicit val TestActorTimeout = Timeout(10.seconds)
 
-<<<<<<< HEAD
-  //
-  // Synchronous tests. These check the confirmation handling in the main actor,
-  // but not publishing (as this is handled by a created child actor, which
-  // won't behave synchronously).
-  //
-
-  test("Single acked message") {
-    // Initialise actor and related mocks.
-    val (actor, channel, confirmListener) = setupActor(Some(TopicExchangeName))
-
-    // Ask actor to publish message.
-    val response = actor ? event("test 1")
-
-    // Fake a response from the Channel.
-    confirmListener.handleAck(0, false)
-
-    val util.Success(_) = response.value.get
-    assert(actor.underlyingActor.pendingMessages.isEmpty)
-  }
-
-  test("Single acked message to default exchange") {
-    val (actor, channel, confirmListener) = setupActor(None)
-
-    val response = actor ? event("test 1")
-
-    confirmListener.handleAck(0, false)
-
-    val util.Success(_) = response.value.get
-    assert(actor.underlyingActor.pendingMessages.isEmpty)
-  }
-
-  test("Single nacked message") {
-    val (actor, channel, confirmListener) = setupActor(Some(TopicExchangeName))
-    val response = actor ? event("test 1")
-    confirmListener.handleNack(0, false)
-
-    val util.Failure(PublishException(message, _)) = response.value.get
-    assert(message.contains("not successfully received"))
-
-    assert(actor.underlyingActor.pendingMessages.isEmpty)
-  }
-
-  test("Single acked message while others remain") {
-    val (actor, channel, confirmListener) = setupActor(Some(TopicExchangeName))
-    actor ! event("test 1")
-    val response = actor ? event("test 2")
-    actor ! event("test 3")
-
-    // Only ACK the middle message.
-    confirmListener.handleAck(1, false)
-
-    val util.Success(_) = response.value.get
-
-    // Should leave other messages pending.
-    assert(actor.underlyingActor.pendingMessages.keySet == Set(0, 2))
-  }
-
-  test("Single nacked message while others remain") {
-    val (actor, channel, confirmListener) = setupActor(Some(TopicExchangeName))
-    actor ! event("test 1")
-    val response = actor ? event("test 2")
-    actor ! event("test 3")
-
-    // Only NACK the middle message.
-    confirmListener.handleNack(1, false)
-
-    val util.Failure(PublishException(reason, _)) = response.value.get
-
-    // Should leave other messages pending.
-    assert(actor.underlyingActor.pendingMessages.keySet == Set(0, 2))
-  }
-
-  test("Ack multiple messages") {
-    val (actor, channel, confirmListener) = setupActor(Some(TopicExchangeName))
-    val response1 = actor ? event("test 1")
-    val response2 = actor ? event("test 2")
-    actor ! event("test 3")
-
-    // ACK messages up to and including the second one.
-    confirmListener.handleAck(1, true)
-
-    val util.Success(_) = response1.value.get
-    val util.Success(_) = response2.value.get
-
-    // Should leave later message pending.
-    assert(actor.underlyingActor.pendingMessages.keySet == Set(2))
-  }
-
-  test("Ack for unknown message") {
-    val (actor, channel, confirmListener) = setupActor(Some(TopicExchangeName))
-    actor ! event("test 1")
-    actor ! event("test 2")
-    actor ! event("test 3")
-
-    // ACK messages up to and including the second one.
-    confirmListener.handleAck(42, false)
-
-    // Should leave all message pending.
-    assert(actor.underlyingActor.pendingMessages.keySet == Set(0, 1, 2))
-  }
-
-  //
-  // Async tests. These check publishing, i.e. the actions handled in created child actors.
-  //
-
-  test("Publish message to named topic exchange") {
-    val (concurrentActor, channel, confirmListener) = asyncActor(Some(TopicExchangeName), Some(Topic))
-=======
   test("Publish message to named exchange") {
     val (actor, channel) = initActor(Some(ExchangeName))
->>>>>>> 9ce7b771
 
     sendEventAndWait(event("test event"), actor)
 
@@ -153,35 +40,13 @@
     confirmListener(channel).handleAck(0, false)
 
     within(1000.millis) {
-<<<<<<< HEAD
-      expectMsgType[Success]
-      verify(channel).basicPublish(matcherEq(TopicExchangeName), matcherEq(Topic), any[BasicProperties], any[Array[Byte]])
-    }
-  }
-  
-  test("Publish message to named headers exchange") {
-    val (concurrentActor, channel, confirmListener) = asyncActor(Some(HeadersExchangeName), None)
-    concurrentActor ! event("test 1")
-
-    // Fake a response from the Channel.
-    confirmListener.handleAck(0, false)
-
-    within(1000.millis) {
-      expectMsgType[Success]
-      verify(channel).basicPublish(matcherEq(HeadersExchangeName), matcherEq(""), any[BasicProperties], any[Array[Byte]])
-=======
       expectMsgType[Status.Success]
       verify(channel).basicPublish(matcherEq(ExchangeName), matcherEq(Topic), any[BasicProperties], any[Array[Byte]])
->>>>>>> 9ce7b771
     }
   }
 
   test("Publish message to default exchange") {
-<<<<<<< HEAD
-    val (concurrentActor, channel, confirmListener) = asyncActor(None, Some(Topic))
-=======
     val (actor, channel) = initActor(None)
->>>>>>> 9ce7b771
 
     sendEventAndWait(event("test event"), actor)
 
@@ -196,14 +61,9 @@
   }
 
   test("Publish message with content type") {
-<<<<<<< HEAD
-    val (concurrentActor, channel, confirmListener) = asyncActor(None, Some(Topic))
-    concurrentActor ! eventJson("test 1")
-=======
     val (actor, channel) = initActor(None)
 
     sendEventAndWait(eventJson("json test event"), actor)
->>>>>>> 9ce7b771
 
     // Fake a response from the Channel.
     confirmListener(channel).handleAck(0, false)
@@ -219,11 +79,7 @@
 
   test("Message times out") {
     // Use a real, concurrent actor for this test case, with a very short timeout.
-<<<<<<< HEAD
-    val (concurrentActor, channel, confirmListener) = asyncActor(None, Some(Topic), 100.millis)
-=======
     val (actor, channel) = initActor(None, 100.millis)
->>>>>>> 9ce7b771
 
     actor ! event("test")
 
@@ -236,25 +92,11 @@
     expectNoMsg(1.second)
   }
 
-<<<<<<< HEAD
-  private def event(tag: String): Event = Event.xml("<test/>", EventHeader("test"))
-  private def eventJson(tag: String): Event = Event.json("{}", EventHeader("json"))
-
-  private def setupActor(exchangeName: Option[String]): (TestActorRef[RabbitMqConfirmedPublisher], Channel, ConfirmListener) = {
-    val channel = mockChannel()
-    val newActor = TestActorRef(new RabbitMqConfirmedPublisher(channel, PublisherConfiguration(exchangeName, Some(Topic), args, TestMessageTimeout, exchangeType)))
-    (newActor, channel, confirmListener(channel))
-  }
-
-  private def asyncActor(exchangeName: Option[String], routingKey : Option[String], messageTimeout: FiniteDuration = 1000.millis): (ActorRef, Channel, ConfirmListener) = {
-    val channel = mockChannel()
-=======
   private def event(tag: String): Event = Event.xml("<test/>", EventHeader(tag))
   private def eventJson(tag: String): Event = Event.json("{}", EventHeader(tag))
 
   private def initActor(exchangeName: Option[String], messageTimeout: FiniteDuration = 1000.millis) = {
     val (connection, channel) = mockConnection()
->>>>>>> 9ce7b771
 
     // Create a waiter so we can wait for the (async) initialisation of the actor.
     val actorInitWaiter = new Waiter()
@@ -263,11 +105,7 @@
 
     // Create actor under test.
     val newActor = system.actorOf(
-<<<<<<< HEAD
-      Props(new RabbitMqConfirmedPublisher(channel, PublisherConfiguration(exchangeName, routingKey, args, messageTimeout, exchangeType))))
-=======
       Props(new RabbitMqConfirmedPublisher(connection, PublisherConfiguration(exchangeName, Topic, messageTimeout))))
->>>>>>> 9ce7b771
 
     // Wait for it to be initialised.
     within(1.seconds) {
@@ -310,6 +148,6 @@
   val Config = """
     akka.loggers = ["akka.testkit.TestEventListener"]
     akka.loglevel = DEBUG
-    """
+               """
 
 }