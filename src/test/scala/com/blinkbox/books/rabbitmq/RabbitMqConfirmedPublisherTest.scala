--- conflicted
+++ resolved
@@ -22,11 +22,7 @@
 
 @RunWith(classOf[JUnitRunner])
 class RabbitMqConfirmedPublisherTest extends TestKit(ActorSystem("test-system", ConfigFactory.parseString(Config)))
-<<<<<<< HEAD
 with ImplicitSender with FunSuiteLike with MockitoSugar with AsyncAssertions with AnswerSugar {
-=======
-  with ImplicitSender with FunSuiteLike with MockitoSugar with AsyncAssertions with AnswerSugar with OneInstancePerTest {
->>>>>>> f205d203
 
   import RabbitMqConfirmedPublisher._
 
@@ -115,11 +111,7 @@
   private def event(tag: String): Event = Event.xml("<test/>", EventHeader(tag))
   private def eventJson(tag: String): Event = Event.json("{}", EventHeader(tag))
 
-<<<<<<< HEAD
-  private def initActor(exchangeName: Option[String], routingKey: Option[String], bindingArgs: Option[Map[String, AnyRef]], messageTimeout: FiniteDuration = 1000.millis) = {
-=======
-  private def initActor(exchangeName: Option[String], messageTimeout: FiniteDuration = TestMessageTimeout) = {
->>>>>>> f205d203
+  private def initActor(exchangeName: Option[String], routingKey: Option[String], bindingArgs: Option[Map[String, AnyRef]], messageTimeout: FiniteDuration = TestMessageTimeout) = {
     val (connection, channel) = mockConnection()
 
     // Create a waiter so we can wait for the (async) initialisation of the actor.
@@ -168,14 +160,7 @@
 
   // Enable actor's logging to be checked.
   val Config = """
-<<<<<<< HEAD
     akka.loggers.0 = "akka.testkit.TestEventListener"
     akka.loglevel = DEBUG
                """
-=======
-    akka.loggers : ["akka.testkit.TestEventListener"]
-    akka.loglevel : DEBUG
-    """
->>>>>>> f205d203
-
 }