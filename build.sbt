name := "rabbitmq-ha"

version := scala.io.Source.fromFile("VERSION").mkString.trim

organization := "com.blinkbox.books.hermes"

scalaVersion := "2.10.3"

libraryDependencies ++= Seq(
<<<<<<< HEAD
  "com.blinkbox.books" %% "common-config" % "0.7.1",
  "com.blinkbox.books" %% "common-messaging" % "0.2.1",
=======
  "com.blinkbox.books" %% "common-config" % "0.4.0",
  "com.blinkbox.books" %% "common-messaging" % "0.4.0",
>>>>>>> 9ce7b771
  "com.typesafe.akka" %% "akka-actor"   % "2.3.3",
  "com.typesafe.akka" %% "akka-testkit" % "2.3.3",
  "com.rabbitmq"       % "amqp-client"  % "3.3.2",
  "net.jodah"          % "lyra"         % "0.4.1",
  "org.joda"           % "joda-convert" % "1.6",
  "org.scalatest"     %% "scalatest"    % "2.2.0" % "test",
  "junit"              % "junit"        % "4.11" % "test",
  "org.mockito"        % "mockito-core" % "1.9.5" % "test"
)

scalacOptions := Seq("-unchecked", "-deprecation", "-feature", "-encoding", "utf8", "-target:jvm-1.7")

parallelExecution := false
<|MERGE_RESOLUTION|>--- conflicted
+++ resolved
@@ -7,13 +7,8 @@
 scalaVersion := "2.10.3"
 
 libraryDependencies ++= Seq(
-<<<<<<< HEAD
   "com.blinkbox.books" %% "common-config" % "0.7.1",
-  "com.blinkbox.books" %% "common-messaging" % "0.2.1",
-=======
-  "com.blinkbox.books" %% "common-config" % "0.4.0",
   "com.blinkbox.books" %% "common-messaging" % "0.4.0",
->>>>>>> 9ce7b771
   "com.typesafe.akka" %% "akka-actor"   % "2.3.3",
   "com.typesafe.akka" %% "akka-testkit" % "2.3.3",
   "com.rabbitmq"       % "amqp-client"  % "3.3.2",
